--- conflicted
+++ resolved
@@ -20,11 +20,7 @@
 
 def review_code(code_snippet: str) -> dict:
     """
-<<<<<<< HEAD
-    Performs a code review on the provided code snippets using Gemini AI model.
-=======
     Performs a code review on the provided code snippet using Gemini AI model.
->>>>>>> 93395c19
     Auto-detects the programming language.
     Focuses on code smells, readability, efficiency, security, and provides developer-like feedback.
     Supports multiple programming languages.
